# Generate "zero reports" for the Nov. 2018 election.
set -x

ORR_PATH=submodules/osv-results-reporter


orr -v --input-dir submodules/osv-sample-data/2018-11-06/out-orr/ \
    --input-results-dir "submodules/osv-sample-data/2018-11-06/out-orr/resultdata-zero/" \
<<<<<<< HEAD
    --template-dir "${ORR_PATH}/templates/test-minimal" \
    --extra-template-dirs "${ORR_PATH}/templates/test-minimal/extra" \
=======
    --extra "${ORR_PATH}/templates/test-minimal/extra" \
    --template "${ORR_PATH}/templates/test-minimal" \
>>>>>>> c177a1d3
    --output-parent docs --output-subdir 2018-11-06-zero<|MERGE_RESOLUTION|>--- conflicted
+++ resolved
@@ -1,16 +1,12 @@
 # Generate "zero reports" for the Nov. 2018 election.
+
 set -x
 
 ORR_PATH=submodules/osv-results-reporter
 
 
-orr -v --input-dir submodules/osv-sample-data/2018-11-06/out-orr/ \
+orr -v --input-dir "submodules/osv-sample-data/2018-11-06/out-orr/" \
     --input-results-dir "submodules/osv-sample-data/2018-11-06/out-orr/resultdata-zero/" \
-<<<<<<< HEAD
-    --template-dir "${ORR_PATH}/templates/test-minimal" \
-    --extra-template-dirs "${ORR_PATH}/templates/test-minimal/extra" \
-=======
     --extra "${ORR_PATH}/templates/test-minimal/extra" \
     --template "${ORR_PATH}/templates/test-minimal" \
->>>>>>> c177a1d3
     --output-parent docs --output-subdir 2018-11-06-zero